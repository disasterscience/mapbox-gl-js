uniform mat4 u_matrix;
uniform vec2 u_pixel_coord_upper;
uniform vec2 u_pixel_coord_lower;
uniform float u_height_factor;
uniform vec3 u_scale;
uniform float u_vertical_gradient;
uniform lowp float u_opacity;

uniform vec3 u_lightcolor;
uniform lowp vec3 u_lightpos;
uniform lowp float u_lightintensity;

attribute vec4 a_pos_normal_ed;
attribute vec2 a_centroid_pos;

varying vec2 v_pos_a;
varying vec2 v_pos_b;
varying vec4 v_lighting;

#ifdef FOG
varying vec3 v_fog_pos;
#endif

#pragma mapbox: define lowp float base
#pragma mapbox: define lowp float height
#pragma mapbox: define lowp vec4 pattern_from
#pragma mapbox: define lowp vec4 pattern_to
#pragma mapbox: define lowp float pixel_ratio_from
#pragma mapbox: define lowp float pixel_ratio_to

void main() {
    #pragma mapbox: initialize lowp float base
    #pragma mapbox: initialize lowp float height
    #pragma mapbox: initialize mediump vec4 pattern_from
    #pragma mapbox: initialize mediump vec4 pattern_to
    #pragma mapbox: initialize lowp float pixel_ratio_from
    #pragma mapbox: initialize lowp float pixel_ratio_to

    vec2 pattern_tl_a = pattern_from.xy;
    vec2 pattern_br_a = pattern_from.zw;
    vec2 pattern_tl_b = pattern_to.xy;
    vec2 pattern_br_b = pattern_to.zw;

    float tileRatio = u_scale.x;
    float fromScale = u_scale.y;
    float toScale = u_scale.z;

    vec3 pos_nx = floor(a_pos_normal_ed.xyz * 0.5);
    // The least significant bits of a_pos_normal_ed.xy hold:
    // x is 1 if it's on top, 0 for ground.
    // y is 1 if the normal points up, and 0 if it points to side.
    // z is sign of ny: 1 for positive, 0 for values <= 0.
    mediump vec3 top_up_ny = a_pos_normal_ed.xyz - 2.0 * pos_nx;

    float x_normal = pos_nx.z / 8192.0;
    vec3 normal = top_up_ny.y == 1.0 ? vec3(0.0, 0.0, 1.0) : normalize(vec3(x_normal, (2.0 * top_up_ny.z - 1.0) * (1.0 - abs(x_normal)), 0.0));
    float edgedistance = a_pos_normal_ed.w;

    vec2 display_size_a = (pattern_br_a - pattern_tl_a) / pixel_ratio_from;
    vec2 display_size_b = (pattern_br_b - pattern_tl_b) / pixel_ratio_to;

    base = max(0.0, base);
    height = max(0.0, height);

    float t = top_up_ny.x;
    float z = t > 0.0 ? height : base;

#ifdef TERRAIN
    vec2 centroid_pos = a_centroid_pos;
    bool flat_roof = centroid_pos.x != 0.0;
    float ele = elevation(pos_nx.xy);
    float hidden = float(centroid_pos.x == 0.0 && centroid_pos.y == 1.0);
    float c_ele = flat_roof ? centroid_pos.y == 0.0 ? elevationFromUint16(centroid_pos.x) : flatElevation(centroid_pos) : ele;
    // If centroid elevation lower than vertex elevation, roof at least 2 meters height above base.
    float h = flat_roof ? max(c_ele + height, ele + base + 2.0) : ele + (t > 0.0 ? height : base == 0.0 ? -5.0 : base);
<<<<<<< HEAD
    vec3 pos = vec3(pos_nx.xy, h);
    gl_Position = mix(u_matrix * vec4(pos, 1), AWAY, hidden);
#else
    vec3 pos = vec3(pos_nx.xy, z);
    gl_Position = u_matrix * vec4(pos, 1);
=======
    vec3 p = vec3(pos_nx.xy, h);
    gl_Position = mix(u_matrix * vec4(p, 1), AWAY, hidden);
#else
    vec3 p = vec3(pos_nx.xy, z);
    gl_Position = u_matrix * vec4(p, 1);
>>>>>>> 5b797ddb
#endif

    vec2 pos = normal.z == 1.0
        ? pos_nx.xy // extrusion top
        : vec2(edgedistance, z * u_height_factor); // extrusion side

    v_pos_a = get_pattern_pos(u_pixel_coord_upper, u_pixel_coord_lower, fromScale * display_size_a, tileRatio, pos);
    v_pos_b = get_pattern_pos(u_pixel_coord_upper, u_pixel_coord_lower, toScale * display_size_b, tileRatio, pos);

    v_lighting = vec4(0.0, 0.0, 0.0, 1.0);
    float directional = clamp(dot(normal, u_lightpos), 0.0, 1.0);
    directional = mix((1.0 - u_lightintensity), max((0.5 + u_lightintensity), 1.0), directional);

    if (normal.y != 0.0) {
        // This avoids another branching statement, but multiplies by a constant of 0.84 if no vertical gradient,
        // and otherwise calculates the gradient based on base + height
        directional *= (
            (1.0 - u_vertical_gradient) +
            (u_vertical_gradient * clamp((t + base) * pow(height / 150.0, 0.5), mix(0.7, 0.98, 1.0 - u_lightintensity), 1.0)));
    }

    v_lighting.rgb += clamp(directional * u_lightcolor, mix(vec3(0.0), vec3(0.3), 1.0 - u_lightcolor), vec3(1.0));
    v_lighting *= u_opacity;

#ifdef FOG
<<<<<<< HEAD
    v_fog_pos = fog_position(pos);
=======
    v_fog_pos = fog_position(p);
>>>>>>> 5b797ddb
#endif
}<|MERGE_RESOLUTION|>--- conflicted
+++ resolved
@@ -73,19 +73,11 @@
     float c_ele = flat_roof ? centroid_pos.y == 0.0 ? elevationFromUint16(centroid_pos.x) : flatElevation(centroid_pos) : ele;
     // If centroid elevation lower than vertex elevation, roof at least 2 meters height above base.
     float h = flat_roof ? max(c_ele + height, ele + base + 2.0) : ele + (t > 0.0 ? height : base == 0.0 ? -5.0 : base);
-<<<<<<< HEAD
-    vec3 pos = vec3(pos_nx.xy, h);
-    gl_Position = mix(u_matrix * vec4(pos, 1), AWAY, hidden);
-#else
-    vec3 pos = vec3(pos_nx.xy, z);
-    gl_Position = u_matrix * vec4(pos, 1);
-=======
     vec3 p = vec3(pos_nx.xy, h);
     gl_Position = mix(u_matrix * vec4(p, 1), AWAY, hidden);
 #else
     vec3 p = vec3(pos_nx.xy, z);
     gl_Position = u_matrix * vec4(p, 1);
->>>>>>> 5b797ddb
 #endif
 
     vec2 pos = normal.z == 1.0
@@ -111,10 +103,6 @@
     v_lighting *= u_opacity;
 
 #ifdef FOG
-<<<<<<< HEAD
-    v_fog_pos = fog_position(pos);
-=======
     v_fog_pos = fog_position(p);
->>>>>>> 5b797ddb
 #endif
 }