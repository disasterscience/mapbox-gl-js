// @flow

import {Event} from '../util/evented.js';

import DOM from '../util/dom.js';
import Point from '@mapbox/point-geometry';
import {extend} from '../util/util.js';

import type Map from './map.js';
import type LngLat from '../geo/lng_lat.js';

/**
 * `MapMouseEvent` is a class used by other classes to generate
 * mouse events of specific types such as 'click' or 'hover'.
 * For a full list of available events, see [`Map` events](/mapbox-gl-js/api/map/#map-events).
 *
 * @augments {Object}
 * @example
 * // Example of a MapMouseEvent of type "click"
 * map.on('click', (e) => {
 *     console.log(e);
 *     // {
 *     //     lngLat: {
 *     //         lng: 40.203,
 *     //         lat: -74.451
 *     //     },
 *     //     originalEvent: {...},
 *     //     point: {
 *     //         x: 266,
 *     //         y: 464
 *     //     },
 *     //      target: {...},
 *     //      type: "click"
 *     // }
 * });
 * @see [`Map` events documentation](https://docs.mapbox.com/mapbox-gl-js/api/map/#map-events)
 * @see [Display popup on click](https://docs.mapbox.com/mapbox-gl-js/example/popup-on-click/)
 * @see [Display popup on hover](https://www.mapbox.com/mapbox-gl-js/example/popup-on-hover/)
 */
export class MapMouseEvent extends Event {
    /**
     * The type of originating event. For a full list of available events, see [`Map` events](/mapbox-gl-js/api/map/#map-events).
     */
    type: 'mousedown'
        | 'mouseup'
        | 'click'
        | 'dblclick'
        | 'mousemove'
        | 'mouseover'
        | 'mouseenter'
        | 'mouseleave'
        | 'mouseout'
        | 'contextmenu';

    /**
     * The `Map` object that fired the event.
     */
    target: Map;

    /**
     * The DOM event which caused the map event.
     */
    originalEvent: MouseEvent;

    /**
     * The pixel coordinates of the mouse cursor, relative to the map and measured from the top left corner.
     */
    point: Point;

    /**
     * The geographic location on the map of the mouse cursor.
     */
    lngLat: LngLat;

    /**
     * If a `layerId` was specified when adding the event listener with {@link Map#on}, `features` will be an array of
     * [GeoJSON](http://geojson.org/) [Feature objects](https://tools.ietf.org/html/rfc7946#section-3.2).
     * The array will contain all features from that layer that are rendered at the event's point.
     * The `features` are identical to those returned by {@link Map#queryRenderedFeatures}.
     *
     * If no `layerId` was specified when adding the event listener, `features` will be `undefined`.
     * You can get the features at the point with `map.queryRenderedFeatures(e.point)`.
     *
     * @example
     * // logging features for a specific layer (with `e.features`)
     * map.on('click', 'myLayerId', (e) => {
     *     console.log(`There are ${e.features.length} features at point ${e.point}`);
     * });
     *
     * @example
     * // logging all features for all layers (without `e.features`)
     * map.on('click', (e) => {
     *     const features = map.queryRenderedFeatures(e.point);
     *     console.log(`There are ${features.length} features at point ${e.point}`);
     * });
     */
    features: Array<Object> | void;

    /**.
     * Prevents subsequent default processing of the event by the map.
     *
     * Calling this method will prevent the following default map behaviors:
     *
     *   * On `mousedown` events, the behavior of {@link DragPanHandler}
     *   * On `mousedown` events, the behavior of {@link DragRotateHandler}
     *   * On `mousedown` events, the behavior of {@link BoxZoomHandler}
     *   * On `dblclick` events, the behavior of {@link DoubleClickZoomHandler}
     *
     */
    preventDefault() {
        this._defaultPrevented = true;
    }

    /**
     * `true` if `preventDefault` has been called.
     * @private
     */
    get defaultPrevented(): boolean {
        return this._defaultPrevented;
    }

    _defaultPrevented: boolean;

    /**
     * @private
     */
    constructor(type: string, map: Map, originalEvent: MouseEvent, data: Object = {}) {
        const point = DOM.mousePos(map.getCanvasContainer(), originalEvent);
        const lngLat = map.unproject(point);
        super(type, extend({point, lngLat, originalEvent}, data));
        this._defaultPrevented = false;
        this.target = map;
    }
}

/**
 * `MapTouchEvent` is a class used by other classes to generate
 * mouse events of specific types such as 'touchstart' or 'touchend'.
 * For a full list of available events, see [`Map` events](/mapbox-gl-js/api/map/#map-events).
 *
 * @augments {Object}
 * @example
 * // Example of a MapTouchEvent of type "touch"
<<<<<<< HEAD
 * {
 *   lngLat: {
 *      lng: 40.203,
 *      lat: -74.451
 *   },
 *   lngLats: [
 *      {
 *         lng: 40.203,
 *         lat: -74.451
 *      }
 *   ],
 *   originalEvent: {...},
 *   point: {
 *      x: 266,
 *      y: 464
 *   },
 *   points: [
 *      {
 *         x: 266,
 *         y: 464
 *      }
 *   ]
 *   preventDefault(),
 *   target: {...},
 *   type: "touchstart"
 * }
=======
 * map.on('touchstart', (e) => {
 *     console.log(e);
 *     // {
 *     //   lngLat: {
 *     //      lng: 40.203,
 *     //      lat: -74.451
 *     //   },
 *     //   lngLats: [
 *     //      {
 *     //         lng: 40.203,
 *     //         lat: -74.451
 *     //      }
 *     //   ],
 *     //   originalEvent: {...},
 *     //   point: {
 *     //      x: 266,
 *     //      y: 464
 *     //   },
 *     //   points: [
 *     //      {
 *     //         x: 266,
 *     //         y: 464
 *     //      }
 *     //   ]
 *     //   preventDefault(),
 *     //   target: {...},
 *     //   type: "touchstart"
 *     // }
 * });
>>>>>>> 8f53277c
 * @see [`Map` events documentation](https://docs.mapbox.com/mapbox-gl-js/api/map/#map-events)
 * @see [Create a draggable point](https://docs.mapbox.com/mapbox-gl-js/example/drag-a-point/)
 */
export class MapTouchEvent extends Event {
    /**
     * The type of originating event. For a full list of available events, see [`Map` events](/mapbox-gl-js/api/map/#map-events).
     */
    type: 'touchstart'
        | 'touchend'
        | 'touchcancel';

    /**
     * The `Map` object that fired the event.
     */
    target: Map;

    /**
     * The DOM event which caused the map event.
     */
    originalEvent: TouchEvent;

    /**
     * The geographic location on the map of the center of the touch event points.
     */
    lngLat: LngLat;

    /**
     * The pixel coordinates of the center of the touch event points, relative to the map and measured from the top left
     * corner.
     */
    point: Point;

    /**
     * The array of pixel coordinates corresponding to a
     * [touch event's `touches`](https://developer.mozilla.org/en-US/docs/Web/API/TouchEvent/touches) property.
     */
    points: Array<Point>;

    /**
     * The geographical locations on the map corresponding to a
     * [touch event's `touches`](https://developer.mozilla.org/en-US/docs/Web/API/TouchEvent/touches) property.
     */
    lngLats: Array<LngLat>;

    /**
     * If a `layerId` was specified when adding the event listener with {@link Map#on}, `features` will be an array of
     * [GeoJSON](http://geojson.org/) [Feature objects](https://tools.ietf.org/html/rfc7946#section-3.2).
     * The array will contain all features from that layer that are rendered at the event's point.
     * The `features` are identical to those returned by {@link Map#queryRenderedFeatures}.
     *
     * If no `layerId` was specified when adding the event listener, `features` will be `undefined`.
     * You can get the features at the point with `map.queryRenderedFeatures(e.point)`.
     *
     * @example
     * // logging features for a specific layer (with `e.features`)
     * map.on('touchstart', 'myLayerId', (e) => {
     *     console.log(`There are ${e.features.length} features at point ${e.point}`);
     * });
     *
     * @example
     * // logging all features for all layers (without `e.features`)
     * map.on('touchstart', (e) => {
     *     const features = map.queryRenderedFeatures(e.point);
     *     console.log(`There are ${features.length} features at point ${e.point}`);
     * });
     */
    features: Array<Object> | void;

    /**.
     * Prevents subsequent default processing of the event by the map.
     *
     * Calling this method will prevent the following default map behaviors:
     *
     *   * On `touchstart` events, the behavior of {@link DragPanHandler}
     *   * On `touchstart` events, the behavior of {@link TouchZoomRotateHandler}
     *
     */
    preventDefault() {
        this._defaultPrevented = true;
    }

    /**
     * `true` if `preventDefault` has been called.
     * @private
     */
    get defaultPrevented(): boolean {
        return this._defaultPrevented;
    }

    _defaultPrevented: boolean;

    /**
     * @private
     */
    constructor(type: string, map: Map, originalEvent: TouchEvent) {
        const touches = type === "touchend" ? originalEvent.changedTouches : originalEvent.touches;
        const points = DOM.touchPos(map.getCanvasContainer(), touches);
        const lngLats = points.map((t) => map.unproject(t));
        const point = points.reduce((prev, curr, i, arr) => {
            return prev.add(curr.div(arr.length));
        }, new Point(0, 0));
        const lngLat = map.unproject(point);
        super(type, {points, point, lngLats, lngLat, originalEvent});
        this._defaultPrevented = false;
    }
}

/**
 * `MapWheelEvent` is a class used by other classes to generate
 * mouse events of specific types such as 'wheel'.
 * For a full list of available events, see [`Map` events](/mapbox-gl-js/api/map/#map-events).
 *
 * @augments {Object}
 * @example
 * // Example of a MapWheelEvent of type "wheel"
<<<<<<< HEAD
 * {
 *   originalEvent: WheelEvent {...},
 * 	 target: Map {...},
 * 	 type: "wheel"
 * }
 * @see [`Map` events documentation](https://docs.mapbox.com/mapbox-gl-js/api/map/#map-events)
=======
 * map.on('wheel', (e) => {
 *     console.log('event type:', e.type);
 *     // event type: wheel
 * });
* @see [`Map` events documentation](https://docs.mapbox.com/mapbox-gl-js/api/map/#map-events)
>>>>>>> 8f53277c
 */
export class MapWheelEvent extends Event {
    /**
     * The type of originating event. For a full list of available events, see [`Map` events](/mapbox-gl-js/api/map/#map-events).
     */
    type: 'wheel';

    /**
     * The `Map` object that fired the event.
     */
    target: Map;

    /**
     * The DOM event which caused the map event.
     */
    originalEvent: WheelEvent;

    /**
     * Prevents subsequent default processing of the event by the map.
     *
     * Calling this method will prevent the the behavior of {@link ScrollZoomHandler}.
     */
    preventDefault() {
        this._defaultPrevented = true;
    }

    /**
     * `true` if `preventDefault` has been called.
     * @private
     */
    get defaultPrevented(): boolean {
        return this._defaultPrevented;
    }

    _defaultPrevented: boolean;

    /**
     * @private
     */
    constructor(type: string, map: Map, originalEvent: WheelEvent) {
        super(type, {originalEvent});
        this._defaultPrevented = false;
    }
}

/**
 * `MapBoxZoomEvent` is a class used by other classes to generate
 * mouse events of specific types such as 'boxzoomstart' or 'boxzoomend'.
 * For a full list of available events, see [`Map` events](/mapbox-gl-js/api/map/#map-events).
 *
 * @typedef {Object} MapBoxZoomEvent
 * @property {MouseEvent} originalEvent The DOM event that triggered the boxzoom event. Can be a `MouseEvent` or `KeyboardEvent`.
 * @property {string} type The type of originating event. For a full list of available events, see [`Map` events](/mapbox-gl-js/api/map/#map-events).
 * @property {Map} target The `Map` instance that triggerred the event.
 * @example
 * // Example of a BoxZoomEvent of type "boxzoomstart"
 * map.on('boxzoomstart', (e) => {
 *     console.log('event type:', e.type);
 *     // event type: boxzoomstart
 * });
 * @see [`Map` events documentation](https://docs.mapbox.com/mapbox-gl-js/api/map/#map-events)
 * @see [Highlight features within a bounding box](https://docs.mapbox.com/mapbox-gl-js/example/using-box-queryrenderedfeatures/)
 */
export type MapBoxZoomEvent = {
    type: 'boxzoomstart'
        | 'boxzoomend'
        | 'boxzoomcancel',
    target: Map,
    originalEvent: MouseEvent
};

/**
 * `MapDataEvent` is a class used by other classes to generate
 * mouse events of specific types such as 'sourcedata' or 'dataloading'.
 * For a full list of available events, see [`Map` events](/mapbox-gl-js/api/map/#map-events).
 *
 * @typedef {Object} MapDataEvent
 * @property {string} type The type of originating event. For a full list of available events, see [`Map` events](/mapbox-gl-js/api/map/#map-events).
 * @property {string} dataType The type of data that has changed. One of `'source'` or `'style'`, where `'source'` refers to the data associated with any source, and `'style'` refers to the entire [style](https://docs.mapbox.com/help/glossary/style/) used by the map.
 * @property {boolean} [isSourceLoaded] True if the event has a `dataType` of `source` and the source has no outstanding network requests.
 * @property {Object} [source] The [style spec representation of the source](https://docs.mapbox.com/mapbox-gl-js/style-spec/sources/) if the event has a `dataType` of `source`.
 * @property {string} [sourceDataType] Included if the event has a `dataType` of `source` and the event signals
 * that internal data has been received or changed. Possible values are `metadata`, `content` and `visibility`.
 * @property {Object} [tile] The tile being loaded or changed, if the event has a `dataType` of `source` and
 * the event is related to loading of a tile.
 * @property {Coordinate} [coord] The coordinate of the tile if the event has a `dataType` of `source` and
 * the event is related to loading of a tile.
 * @example
 * // Example of a MapDataEvent of type "sourcedata"
 * map.on('sourcedata', (e) => {
 *     console.log(e);
 *     // {
 *     //   dataType: "source",
 *     //   isSourceLoaded: false,
 *     //   source: {
 *     //     type: "vector",
 *     //     url: "mapbox://mapbox.mapbox-streets-v8,mapbox.mapbox-terrain-v2"
 *     //   },
 *     //   sourceDataType: "visibility",
 *     //   sourceId: "composite",
 *     //   style: {...},
 *     //   target: {...},
 *     //   type: "sourcedata"
 *     // }
 * });
 * @see [`Map` events documentation](https://docs.mapbox.com/mapbox-gl-js/api/map/#map-events)
 * @see [Change a map's style](https://docs.mapbox.com/mapbox-gl-js/example/setstyle/)
 * @see [Add a GeoJSON line](https://docs.mapbox.com/mapbox-gl-js/example/geojson-line/)
 */
export type MapDataEvent = {
    type: 'data'
        | 'dataloading'
        | 'styledata'
        | 'styledataloading'
        | 'sourcedata'
        | 'sourcedataloading',
    dataType: 'source'
        | 'style'
};

export type MapContextEvent = {
    type: 'webglcontextlost' | 'webglcontextrestored',
    originalEvent: WebGLContextEvent
}

export type MapEvent =
    /**
     * Fired when a pointing device (usually a mouse) is pressed within the map.
     *
     * **Note:** This event is compatible with the optional `layerId` parameter.
     * If `layerId` is included as the second argument in {@link Map#on}, the event listener will fire only when the
     * the cursor is pressed while inside a visible portion of the specifed layer.
     *
     * @event mousedown
     * @memberof Map
     * @instance
     * @property {MapMouseEvent} data
     * @example
     * // Initialize the map
     * const map = new mapboxgl.Map({});
     * // Set an event listener
     * map.on('mousedown', () => {
     *     console.log('A mousedown event has occurred.');
     * });
     * @example
     * // Initialize the map
     * const map = new mapboxgl.Map({});
     * // Set an event listener for a specific layer
     * map.on('mousedown', 'poi-label', () => {
     *     console.log('A mousedown event has occurred on a visible portion of the poi-label layer.');
     * });
     * @see [Highlight features within a bounding box](https://docs.mapbox.com/mapbox-gl-js/example/using-box-queryrenderedfeatures/)
     * @see [Create a draggable point](https://docs.mapbox.com/mapbox-gl-js/example/drag-a-point/)
     */
    | 'mousedown'

    /**
     * Fired when a pointing device (usually a mouse) is released within the map.
     *
     * **Note:** This event is compatible with the optional `layerId` parameter.
     * If `layerId` is included as the second argument in {@link Map#on}, the event listener will fire only when the
     * the cursor is released while inside a visible portion of the specifed layer.
     *
     * @event mouseup
     * @memberof Map
     * @instance
     * @property {MapMouseEvent} data
     * @example
     * // Initialize the map
     * const map = new mapboxgl.Map({});
     * // Set an event listener
     * map.on('mouseup', () => {
     *     console.log('A mouseup event has occurred.');
     * });
     * @example
     * // Initialize the map
     * const map = new mapboxgl.Map({});
     * // Set an event listener for a specific layer
     * map.on('mouseup', 'poi-label', () => {
     *     console.log('A mouseup event has occurred on a visible portion of the poi-label layer.');
     * });
     * @see [Highlight features within a bounding box](https://docs.mapbox.com/mapbox-gl-js/example/using-box-queryrenderedfeatures/)
     * @see [Create a draggable point](https://docs.mapbox.com/mapbox-gl-js/example/drag-a-point/)
     */
    | 'mouseup'

    /**
     * Fired when a pointing device (usually a mouse) is moved within the map.
     * As you move the cursor across a web page containing a map,
     * the event will fire each time it enters the map or any child elements.
     *
     * **Note:** This event is compatible with the optional `layerId` parameter.
     * If `layerId` is included as the second argument in {@link Map#on}, the event listener will fire only when the
     * the cursor is moved inside a visible portion of the specifed layer.
     *
     * @event mouseover
     * @memberof Map
     * @instance
     * @property {MapMouseEvent} data
     * @example
     * // Initialize the map
     * const map = new mapboxgl.Map({});
     * // Set an event listener
     * map.on('mouseover', () => {
     *     console.log('A mouseover event has occurred.');
     * });
     * @example
     * // Initialize the map
     * const map = new mapboxgl.Map({});
     * // Set an event listener for a specific layer
     * map.on('mouseover', 'poi-label', () => {
     *     console.log('A mouseover event has occurred on a visible portion of the poi-label layer.');
     * });
     * @see [Get coordinates of the mouse pointer](https://www.mapbox.com/mapbox-gl-js/example/mouse-position/)
     * @see [Highlight features under the mouse pointer](https://www.mapbox.com/mapbox-gl-js/example/hover-styles/)
     * @see [Display a popup on hover](https://www.mapbox.com/mapbox-gl-js/example/popup-on-hover/)
     */
    | 'mouseover'

    /**
     * Fired when a pointing device (usually a mouse) is moved while the cursor is inside the map.
     * As you move the cursor across the map, the event will fire every time the cursor changes position within the map.
     *
     * **Note:** This event is compatible with the optional `layerId` parameter.
     * If `layerId` is included as the second argument in {@link Map#on}, the event listener will fire only when the
     * the cursor is inside a visible portion of the specified layer.
     *
     * @event mousemove
     * @memberof Map
     * @instance
     * @property {MapMouseEvent} data
     * @example
     * // Initialize the map
     * const map = new mapboxgl.Map({});
     * // Set an event listener
     * map.on('mousemove', () => {
     *     console.log('A mousemove event has occurred.');
     * });
     * @example
     * // Initialize the map
     * const map = new mapboxgl.Map({});
     * // Set an event listener for a specific layer
     * map.on('mousemove', 'poi-label', () => {
     *     console.log('A mousemove event has occurred on a visible portion of the poi-label layer.');
     * });
     * @see [Get coordinates of the mouse pointer](https://www.mapbox.com/mapbox-gl-js/example/mouse-position/)
     * @see [Highlight features under the mouse pointer](https://www.mapbox.com/mapbox-gl-js/example/hover-styles/)
     * @see [Display a popup on over](https://www.mapbox.com/mapbox-gl-js/example/popup-on-hover/)
     */
    | 'mousemove'

    /**
     * Fired when a pointing device (usually a mouse) is pressed and released at the same point on the map.
     *
     * **Note:** This event is compatible with the optional `layerId` parameter.
     * If `layerId` is included as the second argument in {@link Map#on}, the event listener will fire only when the
     * point that is pressed and released contains a visible portion of the specifed layer.
     *
     * @event click
     * @memberof Map
     * @instance
     * @property {MapMouseEvent} data
     * @example
     * // Initialize the map
     * const map = new mapboxgl.Map({});
     * // Set an event listener
     * map.on('click', (e) => {
     *     console.log(`A click event has occurred at ${e.lngLat}`);
     * });
     * @example
     * // Initialize the map
     * const map = new mapboxgl.Map({});
     * // Set an event listener for a specific layer
     * map.on('click', 'poi-label', (e) => {
     *     console.log(`A click event has occurred on a visible portion of the poi-label layer at ${e.lngLat}`);
     * });
     * @see [Measure distances](https://www.mapbox.com/mapbox-gl-js/example/measure/)
     * @see [Center the map on a clicked symbol](https://www.mapbox.com/mapbox-gl-js/example/center-on-symbol/)
     */
    | 'click'

    /**
     * Fired when a pointing device (usually a mouse) is pressed and released twice at the same point on
     * the map in rapid succession.
     *
     * **Note:** This event is compatible with the optional `layerId` parameter.
     * If `layerId` is included as the second argument in {@link Map#on}, the event listener will fire only
     * when the point that is clicked twice contains a visible portion of the specifed layer.
     *
     * @event dblclick
     * @memberof Map
     * @instance
     * @property {MapMouseEvent} data
     * @example
     * // Initialize the map
     * const map = new mapboxgl.Map({});
     * // Set an event listener
     * map.on('dblclick', (e) => {
     *     console.log(`A dblclick event has occurred at ${e.lngLat}`);
     * });
     * @example
     * // Initialize the map
     * const map = new mapboxgl.Map({});
     * // Set an event listener for a specific layer
     * map.on('dblclick', 'poi-label', (e) => {
     *     console.log(`A dblclick event has occurred on a visible portion of the poi-label layer at ${e.lngLat}`);
     * });
     */
    | 'dblclick'

    /**
     * Fired when a pointing device (usually a mouse) enters a visible portion of a specified layer from
     * outside that layer or outside the map canvas.
     *
     * **Important:** This event can only be listened for when {@link Map#on} includes three arguments,
     * where the second argument specifies the desired layer.
     *
     * @event mouseenter
     * @memberof Map
     * @instance
     * @property {MapMouseEvent} data
     * @example
     * // Initialize the map
     * const map = new mapboxgl.Map({});
     * // Set an event listener
     * map.on('mouseenter', 'water', () => {
     *     console.log('A mouseenter event occurred on a visible portion of the water layer.');
     * });
     * @see [Center the map on a clicked symbol](https://docs.mapbox.com/mapbox-gl-js/example/center-on-symbol/)
     * @see [Display a popup on click](https://docs.mapbox.com/mapbox-gl-js/example/popup-on-click/)
     */
    | 'mouseenter'

    /**
     * Fired when a pointing device (usually a mouse) leaves a visible portion of a specified layer or moves
     * from the specified layer to outside the map canvas.
     *
     * **Note:** To detect when the mouse leaves the canvas, independent of layer, use {@link Map.event:mouseout} instead.
     *
     * **Important:** This event can only be listened for when {@link Map#on} includes three arguments,
     * where the second argument specifies the desired layer.
     *
     * @event mouseleave
     * @memberof Map
     * @instance
     * @property {MapMouseEvent} data
     * @example
     * // Initialize the map
     * const map = new mapboxgl.Map({});
     * // Set an event listener that fires
     * // when the pointing device leaves
     * // a visible portion of the specified layer.
     * map.on('mouseleave', 'water', () => {
     *     console.log('A mouseleave event occurred.');
     * });
     * @see [Highlight features under the mouse pointer](https://www.mapbox.com/mapbox-gl-js/example/hover-styles/)
     * @see [Display a popup on click](https://docs.mapbox.com/mapbox-gl-js/example/popup-on-click/)
     */
    | 'mouseleave'

    /**
     * Fired when a point device (usually a mouse) leaves the map's canvas.
     *
     * @event mouseout
     * @memberof Map
     * @instance
     * @property {MapMouseEvent} data
     * @example
     * // Initialize the map
     * const map = new mapboxgl.Map({});
     * // Set an event listener that fires
     * // when the pointing device leave's
     * // the map's canvas.
     * map.on('mouseout', () => {
     *     console.log('A mouseout event occurred.');
     * });
     */
    | 'mouseout'

    /**
     * Fired when the right button of the mouse is clicked or the context menu key is pressed within the map.
     *
     * @event contextmenu
     * @memberof Map
     * @instance
     * @property {MapMouseEvent} data
     * @example
     * // Initialize the map
     * const map = new mapboxgl.Map({});
     * // Set an event listener that fires
     * // when the right mouse button is
     * // pressed within the map.
     * map.on('contextmenu', () => {
     *     console.log('A contextmenu event occurred.');
     * });
     */
    | 'contextmenu'

    /**
     * Fired when a [`wheel`](https://developer.mozilla.org/en-US/docs/Web/Events/wheel) event occurs within the map.
     *
     * @event wheel
     * @memberof Map
     * @instance
     * @property {MapWheelEvent} data
     * @example
     * // Initialize the map
     * const map = new mapboxgl.Map({});
     * // Set an event listener that fires
     * // when a wheel event occurs within the map.
     * map.on('wheel', () => {
     *     console.log('A wheel event occurred.');
     * });
     */
    | 'wheel'

    /**
     * Fired when a [`touchstart`](https://developer.mozilla.org/en-US/docs/Web/Events/touchstart) event occurs within the map.
     *
     * @event touchstart
     * @memberof Map
     * @instance
     * @property {MapTouchEvent} data
     * // Initialize the map
<<<<<<< HEAD
     * var map = new mapboxgl.Map({ // map options });.
     * // Set an event listener that fires
     * // when a touchstart event occurs within the map.
     * map.on('touchstart', function() {
     *   console.log('A touchstart event occurred.');
     * });.
=======
     * const map = new mapboxgl.Map({});
     * // Set an event listener that fires
     * // when a touchstart event occurs within the map.
     * map.on('touchstart', () => {
     *     console.log('A touchstart event occurred.');
     * });
>>>>>>> 8f53277c
     * @see [Create a draggable point](https://docs.mapbox.com/mapbox-gl-js/example/drag-a-point/)
     */
    | 'touchstart'

    /**
     * Fired when a [`touchend`](https://developer.mozilla.org/en-US/docs/Web/Events/touchend) event occurs within the map.
     *
     * @event touchend
     * @memberof Map
     * @instance
     * @property {MapTouchEvent} data
     * @example
     * // Initialize the map
     * const map = new mapboxgl.Map({});
     * // Set an event listener that fires
     * // when a touchstart event occurs within the map.
     * map.on('touchstart', () => {
     *     console.log('A touchstart event occurred.');
     * });
     * @see [Create a draggable point](https://docs.mapbox.com/mapbox-gl-js/example/drag-a-point/)
     */
    | 'touchend'

    /**
     * Fired when a [`touchmove`](https://developer.mozilla.org/en-US/docs/Web/Events/touchmove) event occurs within the map.
     *
     * @event touchmove
     * @memberof Map
     * @instance
     * @property {MapTouchEvent} data
     * @example
     * // Initialize the map
     * const map = new mapboxgl.Map({});
     * // Set an event listener that fires
     * // when a touchmove event occurs within the map.
     * map.on('touchmove', () => {
     *     console.log('A touchmove event occurred.');
     * });
     * @see [Create a draggable point](https://docs.mapbox.com/mapbox-gl-js/example/drag-a-point/)
     */
    | 'touchmove'

    /**
     * Fired when a [`touchcancel`](https://developer.mozilla.org/en-US/docs/Web/Events/touchcancel) event occurs within the map.
     *
     * @event touchcancel
     * @memberof Map
     * @instance
     * @property {MapTouchEvent} data
     * @example
     * // Initialize the map
     * const map = new mapboxgl.Map({});
     * // Set an event listener that fires
     * // when a touchcancel event occurs within the map.
     * map.on('touchcancel', () => {
     *     console.log('A touchcancel event occurred.');
     * });
     */
    | 'touchcancel'

    /**
     * Fired just before the map begins a transition from one
     * view to another, as the result of either user interaction or methods such as {@link Map#jumpTo}.
     *
     * @event movestart
     * @memberof Map
     * @instance
     * @property {{originalEvent: DragEvent}} data
     * @example
     * // Initialize the map
     * const map = new mapboxgl.Map({});
     * // Set an event listener that fires
     * // just before the map begins a transition
     * // from one view to another.
     * map.on('movestart', () => {
     *     console.log('A movestart` event occurred.');
     * });
     */
    | 'movestart'

    /**
     * Fired repeatedly during an animated transition from one view to
     * another, as the result of either user interaction or methods such as {@link Map#flyTo}.
     *
     * @event move
     * @memberof Map
     * @instance
     * @property {MapMouseEvent | MapTouchEvent} data
     * @example
     * // Initialize the map
     * const map = new mapboxgl.Map({});
     * // Set an event listener that fires
     * // repeatedly during an animated transition.
     * map.on('move', () => {
     *     console.log('A move event occurred.');
     * });
     * @see [Display HTML clusters with custom properties](https://docs.mapbox.com/mapbox-gl-js/example/cluster-html/)
     * @see [Filter features within map view](https://docs.mapbox.com/mapbox-gl-js/example/filter-features-within-map-view/)
     */
    | 'move'

    /**
     * Fired just after the map completes a transition from one
     * view to another, as the result of either user interaction or methods such as {@link Map#jumpTo}.
     *
     * @event moveend
     * @memberof Map
     * @instance
     * @property {{originalEvent: DragEvent}} data
     * @example
     * // Initialize the map
     * const map = new mapboxgl.Map({});
     * // Set an event listener that fires
     * // just after the map completes a transition.
     * map.on('moveend', () => {
     *     console.log('A moveend event occurred.');
     * });
     * @see [Play map locations as a slideshow](https://www.mapbox.com/mapbox-gl-js/example/playback-locations/)
     * @see [Filter features within map view](https://www.mapbox.com/mapbox-gl-js/example/filter-features-within-map-view/)
     * @see [Display HTML clusters with custom properties](https://docs.mapbox.com/mapbox-gl-js/example/cluster-html/)
     */
    | 'moveend'

    /**
     * Fired when a "drag to pan" interaction starts. See {@link DragPanHandler}.
     *
     * @event dragstart
     * @memberof Map
     * @instance
     * @property {{originalEvent: DragEvent}} data
     * @example
     * // Initialize the map
     * const map = new mapboxgl.Map({});
     * // Set an event listener that fires
     * // when a "drag to pan" interaction starts.
     * map.on('dragstart', () => {
     *     console.log('A dragstart event occurred.');
     * });
     */
    | 'dragstart'

    /**
     * Fired repeatedly during a "drag to pan" interaction. See {@link DragPanHandler}.
     *
     * @event drag
     * @memberof Map
     * @instance
     * @property {MapMouseEvent | MapTouchEvent} data
     * @example
     * // Initialize the map
     * const map = new mapboxgl.Map({});
     * // Set an event listener that fires
     * // repeatedly  during a "drag to pan" interaction.
     * map.on('drag', () => {
     *     console.log('A drag event occurred.');
     * });
     */
    | 'drag'

    /**
     * Fired when a "drag to pan" interaction ends. See {@link DragPanHandler}.
     *
     * @event dragend
     * @memberof Map
     * @instance
     * @property {{originalEvent: DragEvent}} data
     * @example
     * // Initialize the map
     * const map = new mapboxgl.Map({});
     * // Set an event listener that fires
     * // when a "drag to pan" interaction ends.
     * map.on('dragend', () => {
     *     console.log('A dragend event occurred.');
     * });
     * @see [Create a draggable marker](https://docs.mapbox.com/mapbox-gl-js/example/drag-a-marker/)
     */
    | 'dragend'

    /**
     * Fired just before the map begins a transition from one zoom level to another,
     * as the result of either user interaction or methods such as {@link Map#flyTo}.
     *
     * @event zoomstart
     * @memberof Map
     * @instance
     * @property {MapMouseEvent | MapTouchEvent} data
     * @example
     * // Initialize the map
     * const map = new mapboxgl.Map({});
     * // Set an event listener that fires
     * // just before a zoom transition starts.
     * map.on('zoomstart', () => {
     *     console.log('A zoomstart event occurred.');
     * });
     */
    | 'zoomstart'

    /**
     * Fired repeatedly during an animated transition from one zoom level to another,
     * as the result of either user interaction or methods such as {@link Map#flyTo}.
     *
     * @event zoom
     * @memberof Map
     * @instance
     * @property {MapMouseEvent | MapTouchEvent} data
     * @example
     * // Initialize the map
     * const map = new mapboxgl.Map({});
     * // Set an event listener that fires
     * // repeatedly during a zoom transition.
     * map.on('zoom', () => {
     *     console.log('A zoom event occurred.');
     * });
     * @see [Update a choropleth layer by zoom level](https://www.mapbox.com/mapbox-gl-js/example/updating-choropleth/)
     */
    | 'zoom'

    /**
     * Fired just after the map completes a transition from one zoom level to another
     * as the result of either user interaction or methods such as {@link Map#flyTo}.
     * The zoom transition will usually end before rendering is finished, so if you
     * need to wait for rendering to finish, use the {@link Map.event:idle} event instead.
     *
     * @event zoomend
     * @memberof Map
     * @instance
     * @property {MapMouseEvent | MapTouchEvent} data
     * @example
     * // Initialize the map
     * const map = new mapboxgl.Map({});
     * // Set an event listener that fires
     * // just after a zoom transition finishes.
     * map.on('zoomend', () => {
     *     console.log('A zoomend event occurred.');
     * });
     */
    | 'zoomend'

    /**
     * Fired when a "drag to rotate" interaction starts. See {@link DragRotateHandler}.
     *
     * @event rotatestart
     * @memberof Map
     * @instance
     * @property {MapMouseEvent | MapTouchEvent} data
     * @example
     * // Initialize the map
     * const map = new mapboxgl.Map({});
     * // Set an event listener that fires
     * // just before a "drag to rotate" interaction starts.
     * map.on('rotatestart', () => {
     *     console.log('A rotatestart event occurred.');
     * });
     */
    | 'rotatestart'

    /**
     * Fired repeatedly during a "drag to rotate" interaction. See {@link DragRotateHandler}.
     *
     * @event rotate
     * @memberof Map
     * @instance
     * @property {MapMouseEvent | MapTouchEvent} data
     * @example
     * // Initialize the map
     * const map = new mapboxgl.Map({});
     * // Set an event listener that fires
     * // repeatedly during "drag to rotate" interaction.
     * map.on('rotate', () => {
     *     console.log('A rotate event occurred.');
     * });
     */
    | 'rotate'

    /**
     * Fired when a "drag to rotate" interaction ends. See {@link DragRotateHandler}.
     *
     * @event rotateend
     * @memberof Map
     * @instance
     * @property {MapMouseEvent | MapTouchEvent} data
     * @example
     * // Initialize the map
     * const map = new mapboxgl.Map({});
     * // Set an event listener that fires
     * // just after a "drag to rotate" interaction ends.
     * map.on('rotateend', () => {
     *     console.log('A rotateend event occurred.');
     * });
     */
    | 'rotateend'

    /**
     * Fired whenever the map's pitch (tilt) begins a change as
     * the result of either user interaction or methods such as {@link Map#flyTo} .
     *
     * @event pitchstart
     * @memberof Map
     * @instance
     * @property {MapDataEvent} data
     * @example
     * // Initialize the map
     * const map = new mapboxgl.Map({});
     * // Set an event listener that fires
     * // just before a pitch (tilt) transition starts.
     * map.on('pitchstart', () => {
     *     console.log('A pitchstart event occurred.');
     * });
     */
    | 'pitchstart'

    /**
     * Fired repeatedly during the map's pitch (tilt) animation between
     * one state and another as the result of either user interaction
     * or methods such as {@link Map#flyTo}.
     *
     * @event pitch
     * @memberof Map
     * @instance
     * @property {MapDataEvent} data
     * @example
     * // Initialize the map
     * const map = new mapboxgl.Map({});
     * // Set an event listener that fires
     * // repeatedly during a pitch (tilt) transition.
     * map.on('pitch', () => {
     *     console.log('A pitch event occurred.');
     * });
     */
    | 'pitch'

    /**
     * Fired immediately after the map's pitch (tilt) finishes changing as
     * the result of either user interaction or methods such as {@link Map#flyTo}.
     *
     * @event pitchend
     * @memberof Map
     * @instance
     * @property {MapDataEvent} data
     * @example
     * // Initialize the map
     * const map = new mapboxgl.Map({});
     * // Set an event listener that fires
     * // just after a pitch (tilt) transition ends.
     * map.on('pitchend', () => {
     *     console.log('A pitchend event occurred.');
     * });
     */
    | 'pitchend'

    /**
     * Fired when a "box zoom" interaction starts. See {@link BoxZoomHandler}.
     *
     * @event boxzoomstart
     * @memberof Map
     * @instance
     * @property {MapBoxZoomEvent} data
     * @example
     * // Initialize the map
     * const map = new mapboxgl.Map({});
     * // Set an event listener that fires
     * // just before a "box zoom" interaction starts.
     * map.on('boxzoomstart', () => {
     *     console.log('A boxzoomstart event occurred.');
     * });
     */
    | 'boxzoomstart'

    /**
     * Fired when a "box zoom" interaction ends.  See {@link BoxZoomHandler}.
     *
     * @event boxzoomend
     * @memberof Map
     * @instance
     * @type {Object}
     * @property {MapBoxZoomEvent} data
     * @example
     * // Initialize the map
     * const map = new mapboxgl.Map({});
     * // Set an event listener that fires
     * // just after a "box zoom" interaction ends.
     * map.on('boxzoomend', () => {
     *     console.log('A boxzoomend event occurred.');
     * });
     */
    | 'boxzoomend'

    /**
     * Fired when the user cancels a "box zoom" interaction, or when the bounding box does not meet the minimum size threshold.
     * See {@link BoxZoomHandler}.
     *
     * @event boxzoomcancel
     * @memberof Map
     * @instance
     * @property {MapBoxZoomEvent} data
     * @example
     * // Initialize the map
     * const map = new mapboxgl.Map({});
     * // Set an event listener that fires
     * // the user cancels a "box zoom" interaction.
     * map.on('boxzoomcancel', () => {
     *     console.log('A boxzoomcancel event occurred.');
     * });
     */
    | 'boxzoomcancel'

    /**
     * Fired immediately after the map has been resized.
     *
     * @event resize
     * @memberof Map
     * @instance
     * @example
     * // Initialize the map
     * const map = new mapboxgl.Map({});
     * // Set an event listener that fires
     * // immediately after the map has been resized.
     * map.on('resize', () => {
     *     console.log('A resize event occurred.');
     * });
     */
    | 'resize'

    /**
     * Fired when the WebGL context is lost.
     *
     * @event webglcontextlost
     * @memberof Map
     * @instance
     * @example
     * // Initialize the map
     * const map = new mapboxgl.Map({});
     * // Set an event listener that fires
     * // when the WebGL context is lost.
     * map.on('webglcontextlost', () => {
     *     console.log('A webglcontextlost event occurred.');
     * });
     */
    | 'webglcontextlost'

    /**
     * Fired when the WebGL context is restored.
     *
     * @event webglcontextrestored
     * @memberof Map
     * @instance
     * @example
     * // Initialize the map
     * const map = new mapboxgl.Map({});
     * // Set an event listener that fires
     * // when the WebGL context is restored.
     * map.on('webglcontextrestored', () => {
     *     console.log('A webglcontextrestored event occurred.');
     * });
     */
    | 'webglcontextrestored'

    /**
     * Fired immediately after all necessary resources have been downloaded
     * and the first visually complete rendering of the map has occurred.
     *
     * @event load
     * @memberof Map
     * @instance
     * @type {Object}
     * @example
     * // Initialize the map
     * const map = new mapboxgl.Map({});
     * // Set an event listener that fires
     * // when the map has finished loading.
     * map.on('load', () => {
     *     console.log('A load event occurred.');
     * });
     * @see [Draw GeoJSON points](https://www.mapbox.com/mapbox-gl-js/example/geojson-markers/)
     * @see [Add live realtime data](https://www.mapbox.com/mapbox-gl-js/example/live-geojson/)
     * @see [Animate a point](https://www.mapbox.com/mapbox-gl-js/example/animate-point-along-line/)
     */
    | 'load'

    /**.
     * Fired whenever the map is drawn to the screen, as the result of.
     *
     * - a change to the map's position, zoom, pitch, or bearing
     * - a change to the map's style
     * - a change to a GeoJSON source
     * - the loading of a vector tile, GeoJSON file, glyph, or sprite
     *
     * @event render
     * @memberof Map
     * @instance
     * @example
     * // Initialize the map
     * const map = new mapboxgl.Map({});
     * // Set an event listener that fires
     * // whenever the map is drawn to the screen.
     * map.on('render', () => {
     *     console.log('A render event occurred.');
     * });
     */
    | 'render'

    /**.
     * Fired after the last frame rendered before the map enters an
     * "idle" state:
     *
     * - No camera transitions are in progress
     * - All currently requested tiles have loaded
     * - All fade/transition animations have completed
     *
     * @event idle
     * @memberof Map
     * @instance
     * @example
     * // Initialize the map
     * const map = new mapboxgl.Map({});
     * // Set an event listener that fires
     * // just before the map enters an "idle" state.
     * map.on('idle', () => {
     *     console.log('A idle event occurred.');
     * });
     */
    | 'idle'

    /**
     * Fired immediately after the map has been removed with {@link Map.event:remove}.
     *
     * @event remove
     * @memberof Map
     * @instance
     * @example
     * // Initialize the map
     * const map = new mapboxgl.Map({});
     * // Set an event listener that fires
     * // just after the map is removed.
     * map.on('remove', () => {
     *     console.log('A remove event occurred.');
     * });
     */
    | 'remove'

    /**
     * Fired when an error occurs. This is GL JS's primary error reporting
     * mechanism. We use an event instead of `throw` to better accommodate
     * asyncronous operations. If no listeners are bound to the `error` event, the
     * error will be printed to the console.
     *
     * @event error
     * @memberof Map
     * @instance
     * @property {{error: {message: string}}} data
     * @example
     * // Initialize the map
     * const map = new mapboxgl.Map({});
     * // Set an event listener that fires
     * // when an error occurs.
     * map.on('error', () => {
     *     console.log('A error event occurred.');
     * });
     */
    | 'error'

    /**
     * Fired when any map data loads or changes. See {@link MapDataEvent}
     * for more information.
     *
     * @event data
     * @memberof Map
     * @instance
     * @property {MapDataEvent} data
     * @example
     * // Initialize the map
     * const map = new mapboxgl.Map({});
     * // Set an event listener that fires
     * // when map data loads or changes.
     * map.on('data', () => {
     *     console.log('A data event occurred.');
     * });
     * @see [Display HTML clusters with custom properties](https://docs.mapbox.com/mapbox-gl-js/example/cluster-html/)
     */
    | 'data'

    /**
     * Fired when the map's style loads or changes. See
     * {@link MapDataEvent} for more information.
     *
     * @event styledata
     * @memberof Map
     * @instance
     * @property {MapDataEvent} data
     * @example
     * // Initialize the map
     * const map = new mapboxgl.Map({});
     * // Set an event listener that fires
     * // when the map's style loads or changes.
     * map.on('styledata', () => {
     *     console.log('A styledata event occurred.');
     * });
     */
    | 'styledata'

    /**
     * Fired when one of the map's sources loads or changes, including if a tile belonging
     * to a source loads or changes. See {@link MapDataEvent} for more information.
     *
     * @event sourcedata
     * @memberof Map
     * @instance
     * @property {MapDataEvent} data
     * @example
     * // Initialize the map
     * const map = new mapboxgl.Map({});
     * // Set an event listener that fires
     * // when one of the map's sources loads or changes.
     * map.on('sourcedata', () => {
     *     console.log('A sourcedata event occurred.');
     * });
     */
    | 'sourcedata'

    /**
     * Fired when any map data (style, source, tile, etc) begins loading or
     * changing asyncronously. All `dataloading` events are followed by a `data`
     * or `error` event. See {@link MapDataEvent} for more information.
     *
     * @event dataloading
     * @memberof Map
     * @instance
     * @property {MapDataEvent} data
     * @example
     * // Initialize the map
     * const map = new mapboxgl.Map({});
     * // Set an event listener that fires
     * // when any map data begins loading
     * // or changing asynchronously.
     * map.on('dataloading', () => {
     *     console.log('A dataloading event occurred.');
     * });
     */
    | 'dataloading'

    /**
     * Fired when the map's style begins loading or changing asyncronously.
     * All `styledataloading` events are followed by a `styledata`
     * or `error` event. See {@link MapDataEvent} for more information.
     *
     * @event styledataloading
     * @memberof Map
     * @instance
     * @property {MapDataEvent} data
     * @example
     * // Initialize the map
     * const map = new mapboxgl.Map({});
     * // Set an event listener that fires
     * // map's style begins loading or
     * // changing asyncronously.
     * map.on('styledataloading', () => {
     *     console.log('A styledataloading event occurred.');
     * });
     */
    | 'styledataloading'

    /**
     * Fired when one of the map's sources begins loading or changing asyncronously.
     * All `sourcedataloading` events are followed by a `sourcedata` or `error` event.
     * See {@link MapDataEvent} for more information.
     *
     * @event sourcedataloading
     * @memberof Map
     * @instance
     * @property {MapDataEvent} data
     * @example
     * // Initialize the map
     * const map = new mapboxgl.Map({});
     * // Set an event listener that fires
     * // map's sources begin loading or
     * // changing asyncronously.
     * map.on('sourcedataloading', () => {
     *     console.log('A sourcedataloading event occurred.');
     * });
     */
    | 'sourcedataloading'

    /**
     * Fired when an icon or pattern needed by the style is missing. The missing image can
     * be added with {@link Map#addImage} within this event listener callback to prevent the image from
     * being skipped. This event can be used to dynamically generate icons and patterns.
     *
     * @event styleimagemissing
     * @memberof Map
     * @instance
     * @property {string} id The id of the missing image.
     * @example
     * // Initialize the map
     * const map = new mapboxgl.Map({});
     * // Set an event listener that fires
     * // an icon or pattern is missing.
     * map.on('styleimagemissing', () => {
     *     console.log('A styleimagemissing event occurred.');
     * });
     * @see [Generate and add a missing icon to the map](https://mapbox.com/mapbox-gl-js/example/add-image-missing-generated/)
     */
    | 'styleimagemissing'

    /**
     * @event style.load
     * @memberof Map
     * @instance
     * @private
     */
    | 'style.load'

    /**
     * Fired after speed index calculation is completed if speedIndexTiming option has set to true
     *
     * @private
     * @event speedindexcompleted
     * @memberof Map
     * @instance
     * @example
     * // Initialize the map
     * var map = new mapboxgl.Map({});
     * map.speedIndexTiming = true;
     * // Set an event listener that fires
     * map.on('speedindexcompleted', function() {
     *   console.log(`speed index is ${map.speedIndexNumber}`);
     * });
     */
    | 'speedindexcompleted'
;<|MERGE_RESOLUTION|>--- conflicted
+++ resolved
@@ -141,34 +141,6 @@
  * @augments {Object}
  * @example
  * // Example of a MapTouchEvent of type "touch"
-<<<<<<< HEAD
- * {
- *   lngLat: {
- *      lng: 40.203,
- *      lat: -74.451
- *   },
- *   lngLats: [
- *      {
- *         lng: 40.203,
- *         lat: -74.451
- *      }
- *   ],
- *   originalEvent: {...},
- *   point: {
- *      x: 266,
- *      y: 464
- *   },
- *   points: [
- *      {
- *         x: 266,
- *         y: 464
- *      }
- *   ]
- *   preventDefault(),
- *   target: {...},
- *   type: "touchstart"
- * }
-=======
  * map.on('touchstart', (e) => {
  *     console.log(e);
  *     // {
@@ -198,7 +170,6 @@
  *     //   type: "touchstart"
  *     // }
  * });
->>>>>>> 8f53277c
  * @see [`Map` events documentation](https://docs.mapbox.com/mapbox-gl-js/api/map/#map-events)
  * @see [Create a draggable point](https://docs.mapbox.com/mapbox-gl-js/example/drag-a-point/)
  */
@@ -314,20 +285,11 @@
  * @augments {Object}
  * @example
  * // Example of a MapWheelEvent of type "wheel"
-<<<<<<< HEAD
- * {
- *   originalEvent: WheelEvent {...},
- * 	 target: Map {...},
- * 	 type: "wheel"
- * }
- * @see [`Map` events documentation](https://docs.mapbox.com/mapbox-gl-js/api/map/#map-events)
-=======
  * map.on('wheel', (e) => {
  *     console.log('event type:', e.type);
  *     // event type: wheel
  * });
 * @see [`Map` events documentation](https://docs.mapbox.com/mapbox-gl-js/api/map/#map-events)
->>>>>>> 8f53277c
  */
 export class MapWheelEvent extends Event {
     /**
@@ -752,21 +714,12 @@
      * @instance
      * @property {MapTouchEvent} data
      * // Initialize the map
-<<<<<<< HEAD
-     * var map = new mapboxgl.Map({ // map options });.
-     * // Set an event listener that fires
-     * // when a touchstart event occurs within the map.
-     * map.on('touchstart', function() {
-     *   console.log('A touchstart event occurred.');
-     * });.
-=======
      * const map = new mapboxgl.Map({});
      * // Set an event listener that fires
      * // when a touchstart event occurs within the map.
      * map.on('touchstart', () => {
      *     console.log('A touchstart event occurred.');
      * });
->>>>>>> 8f53277c
      * @see [Create a draggable point](https://docs.mapbox.com/mapbox-gl-js/example/drag-a-point/)
      */
     | 'touchstart'
