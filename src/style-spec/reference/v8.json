--- conflicted
+++ resolved
@@ -652,11 +652,7 @@
     },
     "filter": {
       "type": "filter",
-<<<<<<< HEAD
-      "doc": "An expression specifying conditions on source features. Only features that match the filter are displayed. Zoom expressions in filters are only evaluated at integer zoom levels. The `feature-state` expression is not supported in filter expressions.  The `['pitch']` and `['distance-from-center']` expressions are supported only for filter expressions on the `symbol` layer."
-=======
       "doc": "An expression specifying conditions on source features. Only features that match the filter are displayed. Zoom expressions in filters are only evaluated at integer zoom levels. The `[\"feature-state\", ...]` expression is not supported in filter expressions.  The `[\"pitch\"]` and `[\"distance-from-center\"]` expressions are supported only for filter expressions on the symbol layer."
->>>>>>> 0d3b8d50
     },
     "layout": {
       "type": "layout",
@@ -2506,11 +2502,7 @@
   },
   "filter_symbol": {
     "type": "boolean",
-<<<<<<< HEAD
-    "doc": "Expression which determines whether or not to display a symbol. Symbols support `dynamic-filtering`, meaning this expression can use the `[\"pitch\"]` and `[\"distance-from-center\"]` expressions to reference the current state of the view.",
-=======
     "doc": "Expression which determines whether or not to display a symbol. Symbols support dynamic filtering, meaning this expression can use the `[\"pitch\"]` and `[\"distance-from-center\"]` expressions to reference the current state of the view.",
->>>>>>> 0d3b8d50
     "default": false,
     "transition": false,
     "property-type": "data-driven",
@@ -2521,11 +2513,7 @@
   },
   "filter_fill": {
     "type": "boolean",
-<<<<<<< HEAD
-    "doc": "Expression which determines whether or not to display a polygon. Fill layer does NOT support `dynamic-filtering`, meaning this expression can NOT use the `[\"pitch\"]` and `[\"distance-from-center\"]` expressions to reference the current state of the view.",
-=======
     "doc": "Expression which determines whether or not to display a polygon. Fill layer does NOT support dynamic filtering, meaning this expression can NOT use the `[\"pitch\"]` and `[\"distance-from-center\"]` expressions to reference the current state of the view.",
->>>>>>> 0d3b8d50
     "default": false,
     "transition": false,
     "property-type": "data-driven",
@@ -2536,11 +2524,7 @@
   },
   "filter_line": {
     "type": "boolean",
-<<<<<<< HEAD
-    "doc": "Expression which determines whether or not to display a Polygon or LineString. Line layer does NOT support `dynamic-filtering`, meaning this expression can NOT use the `[\"pitch\"]` and `[\"distance-from-center\"]` expressions to reference the current state of the view.",
-=======
     "doc": "Expression which determines whether or not to display a Polygon or LineString. Line layer does NOT support dynamic filtering, meaning this expression can NOT use the `[\"pitch\"]` and `[\"distance-from-center\"]` expressions to reference the current state of the view.",
->>>>>>> 0d3b8d50
     "default": false,
     "transition": false,
     "property-type": "data-driven",
@@ -2551,11 +2535,7 @@
   },
   "filter_circle": {
     "type": "boolean",
-<<<<<<< HEAD
-    "doc": "Expression which determines whether or not to display a circle. Circle layer does NOT support `dynamic-filtering`, meaning this expression can NOT use the `[\"pitch\"]` and `[\"distance-from-center\"]` expressions to reference the current state of the view.",
-=======
     "doc": "Expression which determines whether or not to display a circle. Circle layer does NOT support dynamic filtering, meaning this expression can NOT use the `[\"pitch\"]` and `[\"distance-from-center\"]` expressions to reference the current state of the view.",
->>>>>>> 0d3b8d50
     "default": false,
     "transition": false,
     "property-type": "data-driven",
@@ -2566,11 +2546,7 @@
   },
   "filter_fill-extrusion": {
     "type": "boolean",
-<<<<<<< HEAD
-    "doc": "Expression which determines whether or not to display a Polygon. Fill-extrusion layer does NOT support `dynamic-filtering`, meaning this expression can NOT use the `[\"pitch\"]` and `[\"distance-from-center\"]` expressions to reference the current state of the view.",
-=======
     "doc": "Expression which determines whether or not to display a Polygon. Fill-extrusion layer does NOT support dynamic filtering, meaning this expression can NOT use the `[\"pitch\"]` and `[\"distance-from-center\"]` expressions to reference the current state of the view.",
->>>>>>> 0d3b8d50
     "default": false,
     "transition": false,
     "property-type": "data-driven",
@@ -2581,11 +2557,7 @@
   },
   "filter_heatmap": {
     "type": "boolean",
-<<<<<<< HEAD
-    "doc": "Expression used to determine whether a point is being displayed or not. Heatmap layer does NOT support `dynamic-filtering`, meaning this expression can NOT use the `[\"pitch\"]` and `[\"distance-from-center\"]` expressions to reference the current state of the view.",
-=======
     "doc": "Expression used to determine whether a point is being displayed or not. Heatmap layer does NOT support dynamic filtering, meaning this expression can NOT use the `[\"pitch\"]` and `[\"distance-from-center\"]` expressions to reference the current state of the view.",
->>>>>>> 0d3b8d50
     "default": false,
     "transition": false,
     "property-type": "data-driven",
@@ -3254,11 +3226,7 @@
         }
       },
       "pitch": {
-<<<<<<< HEAD
-        "doc": "Gets the current pitch in degrees. `[\"pitch\"]` may only be used in the `filter` expression for a `symbol` layer.",
-=======
         "doc": "Returns the current pitch in degrees. `[\"pitch\"]` may only be used in the `filter` expression for a `symbol` layer.",
->>>>>>> 0d3b8d50
         "group": "Camera",
         "sdk-support": {
           "basic functionality": {
@@ -3267,11 +3235,7 @@
         }
       },
       "distance-from-center": {
-<<<<<<< HEAD
-        "doc": "Returns the distance of a `symbol` instance from the center of the map. The distance is measured in pixels divided by the height of the map container. It measures 0 at the center, decreases towards the camera and increase away from the camera. For example, if the height of the map is 1000px, a value of -1 means 1000px away from the center towards the camera, and a value of 1 means a distance of 1000px away from the camera from the center.[\"distance-from-center\"] may only be used in the `filter` expression for a `symbol` layer.",
-=======
         "doc": "Returns the distance of a `symbol` instance from the center of the map. The distance is measured in pixels divided by the height of the map container. It measures 0 at the center, decreases towards the camera and increase away from the camera. For example, if the height of the map is 1000px, a value of -1 means 1000px away from the center towards the camera, and a value of 1 means a distance of 1000px away from the camera from the center. `[\"distance-from-center\"]` may only be used in the `filter` expression for a `symbol` layer.",
->>>>>>> 0d3b8d50
         "group": "Camera",
         "sdk-support": {
           "basic functionality": {
