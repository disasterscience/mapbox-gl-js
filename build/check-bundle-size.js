#!/usr/bin/env node

/* eslint-disable */
const { Octokit } = require("@octokit/rest");
const { createAppAuth } = require("@octokit/auth-app");
const prettyBytes = require('pretty-bytes');
const fs = require('fs');
const {execSync} = require('child_process');
const zlib = require('zlib');

process.on('unhandledRejection', error => {
    // don't log `error` directly, because errors from child_process.execSync
    // contain an (undocumented) `envPairs` with environment variable values
    console.log(error.message || 'Error');
    process.exit(1)
});

const SIZE_CHECK_APP_ID = 33080;
const SIZE_CHECK_APP_INSTALLATION_ID = 1155310;

const FILES = [
    ['JS', "dist/mapbox-gl.js"],
    ['CSS', "dist/mapbox-gl.css"]
];
const PK = Buffer.from(process.env['SIZE_CHECK_APP_PRIVATE_KEY'], 'base64').toString('binary');
const owner = 'mapbox';
const repo = 'mapbox-gl-js-internal';

(async () => {
    // Initialize github client
    const github = new Octokit({
        authStrategy: createAppAuth,
        auth: {
            id: SIZE_CHECK_APP_ID,
            privateKey: PK,
            installationId: SIZE_CHECK_APP_INSTALLATION_ID
        }
    });

    //get current sizes
    const currentSizes = FILES.map(([label, filePath]) => [label, getSize(filePath)]);
    console.log(currentSizes);

    // compute sizes for merge base
    const pr = process.env['CIRCLE_PULL_REQUEST'];
    let base = 'master';
    // If the commit is created before the PR is opened, CIRCLE_PULL_REQUEST will be null.
    // Since the job's don't re-run when the PR is opened, it would show a failed check if we didnt account for pr being null.
    if (pr) {
<<<<<<< HEAD
        const pull_number = +pr.match(/\/(\d+)\/?$/)[1];
        const pull = await github.pulls.get({owner, repo, pull_number});
        base = pull.data.base.sha;
=======
        const number = +pr.match(/\/(\d+)\/?$/)[1];
        return github.pullRequests.get({
            owner: 'mapbox',
            repo: 'mapbox-gl-js',
            pull_number: number
        }).then(({data}) => {
            const base = data.base.ref;
            const head = process.env['CIRCLE_SHA1'];
            return execSync(`git merge-base origin/${base} ${head}`).toString().trim();
        });
    } else {
        // Walk backward through the history (maximum of 10 commits) until
        // finding a commit on either main or release-*; assume that's the
        // base branch.
        const head = process.env['CIRCLE_SHA1'];
        for (const sha of execSync(`git rev-list --max-count=10 ${head}`).toString().trim().split('\n')) {
            const base = execSync(`git branch -r --contains ${sha} origin/main origin/release-* origin/publisher-production`).toString().split('\n')[0].trim().replace(/^origin\//, '');
            if (base) {
                return Promise.resolve(execSync(`git merge-base origin/${base} ${head}`).toString().trim());
            }
        }
>>>>>>> 1e9b41df
    }
    console.log(`Using ${base} as prior comparison point.`)
    execSync(`git checkout ${base}`);
    execSync('yarn run build-prod-min');
    const priorSizes = FILES.map(([label, filePath]) => [label, getSize(filePath)]);
    console.log(priorSizes);

    // Generate a github check for each filetype
    for(let check_idx=0; check_idx<FILES.length; check_idx++){
        const [label, file] = FILES[check_idx];
        const name = `Size - ${label}`;
        const size = currentSizes[check_idx][1];
        const priorSize = priorSizes[check_idx][1];

        const title = `${formatSize(size.size, priorSize.size)}, gzipped ${formatSize(size.gzipSize, priorSize.gzipSize)}`;

        const megabit = Math.pow(2, 12);
        const downloadTime3G = (size.gzipSize / (3 * megabit)).toFixed(0);
        const downloadTime4G = (size.gzipSize / (10 * megabit)).toFixed(0);
        const summary = `\`${file}\` is ${size.size} bytes (${prettyBytes(size.size)}) uncompressed, ${size.gzipSize} bytes (${prettyBytes(size.gzipSize)}) gzipped.
        That's **${downloadTime3G} seconds** over slow 3G (3 Mbps), **${downloadTime4G} seconds** over fast 4G (10 Mbps).`;
        console.log('Posting check to GitHub');
        console.log(`Title: ${title}`);
        console.log(`Summary: ${summary}`);

        await github.checks.create({
            owner,
            repo,
            name,
            head_branch: process.env['CIRCLE_BRANCH'],
            head_sha: process.env['CIRCLE_SHA1'],
            status: 'completed',
            conclusion: 'success',
            completed_at: new Date().toISOString(),
            output: { title, summary }
        });
    }
})();

function getSize(filePath) {
    const {size} = fs.statSync(filePath);
    const gzipSize = zlib.gzipSync(fs.readFileSync(filePath)).length;
    return {size, gzipSize};
}

function formatSize(size, priorSize) {
    if (priorSize) {
        const change = size - priorSize;
        const percent = (change / priorSize) * 100;
        return `${change >= 0 ? '+' : ''}${prettyBytes(change)} ${percent.toFixed(3)}% (${prettyBytes(size)})`;
    } else {
        return prettyBytes(size);
    }
}<|MERGE_RESOLUTION|>--- conflicted
+++ resolved
@@ -47,33 +47,9 @@
     // If the commit is created before the PR is opened, CIRCLE_PULL_REQUEST will be null.
     // Since the job's don't re-run when the PR is opened, it would show a failed check if we didnt account for pr being null.
     if (pr) {
-<<<<<<< HEAD
         const pull_number = +pr.match(/\/(\d+)\/?$/)[1];
         const pull = await github.pulls.get({owner, repo, pull_number});
         base = pull.data.base.sha;
-=======
-        const number = +pr.match(/\/(\d+)\/?$/)[1];
-        return github.pullRequests.get({
-            owner: 'mapbox',
-            repo: 'mapbox-gl-js',
-            pull_number: number
-        }).then(({data}) => {
-            const base = data.base.ref;
-            const head = process.env['CIRCLE_SHA1'];
-            return execSync(`git merge-base origin/${base} ${head}`).toString().trim();
-        });
-    } else {
-        // Walk backward through the history (maximum of 10 commits) until
-        // finding a commit on either main or release-*; assume that's the
-        // base branch.
-        const head = process.env['CIRCLE_SHA1'];
-        for (const sha of execSync(`git rev-list --max-count=10 ${head}`).toString().trim().split('\n')) {
-            const base = execSync(`git branch -r --contains ${sha} origin/main origin/release-* origin/publisher-production`).toString().split('\n')[0].trim().replace(/^origin\//, '');
-            if (base) {
-                return Promise.resolve(execSync(`git merge-base origin/${base} ${head}`).toString().trim());
-            }
-        }
->>>>>>> 1e9b41df
     }
     console.log(`Using ${base} as prior comparison point.`)
     execSync(`git checkout ${base}`);
